from etl_manager.utils import (
    read_json,
    write_json,
    _dict_merge,
    _end_with_slash,
    _validate_string,
    _validate_enum,
    _validate_pattern,
    _validate_nullable,
    _athena_client,
    _glue_client,
    _s3_resource,
    _remove_final_slash,
    trim_complex_data_types,
    trim_complex_type,
    data_type_is_regex,
<<<<<<< HEAD
    COL_TYPE_REGEX,
=======
    s3_path_to_bucket_key,
>>>>>>> c5a10fac
)
import copy
import string
import json
import os
import re
import urllib
import time
import pkg_resources
import jsonschema
import warnings

_template = {
    "base": json.load(pkg_resources.resource_stream(__name__, "specs/base.json")),
    "avro": json.load(
        pkg_resources.resource_stream(__name__, "specs/avro_specific.json")
    ),
    "csv": json.load(
        pkg_resources.resource_stream(__name__, "specs/csv_specific.json")
    ),
    "csv_quoted_nodate": json.load(
        pkg_resources.resource_stream(__name__, "specs/csv_quoted_nodate_specific.json")
    ),
    "regex": json.load(
        pkg_resources.resource_stream(__name__, "specs/regex_specific.json")
    ),
    "orc": json.load(
        pkg_resources.resource_stream(__name__, "specs/orc_specific.json")
    ),
    "parquet": json.load(
        pkg_resources.resource_stream(__name__, "specs/parquet_specific.json")
    ),
    "json": json.load(
        pkg_resources.resource_stream(__name__, "specs/json_specific.json")
    ),
}

_agnostic_to_glue_spark_dict = json.load(
    pkg_resources.resource_stream(__name__, "specs/glue_spark_dict.json")
)

_web_link_to_table_json_schema = (
    "https://moj-analytical-services.github.io/metadata_schema/table/v1.0.0.json"
)

try:
    with urllib.request.urlopen(_web_link_to_table_json_schema) as url:
        _table_json_schema = json.loads(url.read().decode())
except urllib.error.URLError as e:
    warnings.warn(
        "Could not get schema from URL. Reading schema from package instead..."
    )
    _table_json_schema = json.load(
        pkg_resources.resource_stream(__name__, "specs/table_schema.json")
    )

_supported_column_types = _table_json_schema["properties"]["columns"]["items"][
    "properties"
]["type"]["enum"]
_supported_data_formats = _table_json_schema["properties"]["data_format"]["enum"]
_column_properties = list(
    _table_json_schema["properties"]["columns"]["items"]["properties"].keys()
)


class MetaColumnTypeMismatch(Exception):
    pass


def _get_spec(spec_name):
    if spec_name not in _template:
        raise ValueError(
            f"spec_name/data_type requested ({spec_name}) is not a valid spec/data_type"
        )

    return copy.deepcopy(_template[spec_name])


class TableMeta:
    """
    Manipulate the agnostic metadata associated with a table and convert to a Glue spec
    """

    def __init__(
        self,
        name,
        location,
        columns=[],
        data_format="csv",
        description="",
        partitions=[],
        glue_specific={},
        database=None,
    ):

        self.name = name
        self.location = location
        self.columns = copy.deepcopy(columns)
        self.data_format = data_format
        self.description = description
        self.partitions = copy.deepcopy(partitions)
        self.glue_specific = copy.deepcopy(glue_specific)
        self.database = database

        self.validate_json_schema()
        self.validate_column_types()

    def validate_json_schema(self):
        jsonschema.validate(trim_complex_data_types(self.to_dict()), _table_json_schema)

    def validate_column_types(self):
        assert all(data_type_is_regex(c["type"]) for c in self.to_dict()["columns"])

    @property
    def name(self):
        return self._name

    # Adding validation as Athena doesn't like names with dashes
    @name.setter
    def name(self, name):
        _validate_string(name)
        self._name = name

    @property
    def data_format(self):
        return self._data_format

    @data_format.setter
    def data_format(self, data_format):
        self._check_valid_data_format(data_format)
        self._data_format = data_format

    @property
    def column_names(self):
        return [c["name"] for c in self.columns]

    # partitions
    @property
    def partitions(self):
        return self._partitions

    @partitions.setter
    def partitions(self, partitions):
        if not partitions:
            self._partitions = []
        else:
            for p in partitions:
                self._check_column_exists(p)
            new_col_order = [c for c in self.column_names if c not in partitions]
            new_col_order = new_col_order + partitions
            self._partitions = partitions
            self.reorder_columns(new_col_order)

    @property
    def location(self):
        return self._location

    @location.setter
    def location(self, location):
        _validate_string(location, allowed_chars="_/-")
        if location and location != "":
            if location[0] == "/":
                raise ValueError("location should not start with a slash")
            self._location = location
        else:
            raise ValueError(
                "Your table must exist inside a folder in S3. Please specify a location."
            )

    @property
    def database(self):
        """
        database object table relates to
        """
        return self._database

    @database.setter
    def database(self, database):
        if database and (not isinstance(database, DatabaseMeta)):
            raise ValueError(
                "database must be a database meta object from the DatabaseMeta class."
            )
        self._database = database

    def remove_column(self, column_name):
        self._check_column_exists(column_name)
        new_cols = [c for c in self.columns if c["name"] != column_name]
        new_partitions = [p for p in self.partitions if p != column_name]
        self.columns = new_cols
        self.partitions = new_partitions

    def add_column(
        self, name, type, description, pattern=None, enum=None, nullable=None
    ):
        self._check_column_does_not_exists(name)
        self._check_valid_datatype(type)
        _validate_string(name)
        cols = self.columns
        cols.append({"name": name, "type": type, "description": description})
        if enum:
            _validate_enum(enum)
            cols[-1]["enum"] = enum
        if pattern:
            _validate_pattern(pattern)
            cols[-1]["pattern"] = pattern
        if nullable is not None:
            _validate_nullable(nullable)
            cols[-1]["nullable"] = nullable

        self.columns = cols

        # Reorder columns if partitions exist
        if self.partitions:
            new_col_order = [c for c in self.column_names if c not in self.partitions]
            new_col_order = new_col_order + copy.deepcopy(self.partitions)
            self.reorder_columns(new_col_order)

    def reorder_columns(self, column_name_order):
        for c in self.column_names:
            if c not in column_name_order:
                raise ValueError(
                    f"input column_name_order is missing column ({c}) in meta table"
                )
        self.columns = sorted(
            self.columns, key=lambda x: column_name_order.index(x["name"])
        )

    def generate_glue_columns(self, exclude_columns=[]):

        glue_columns = []
        for c in self.columns:
            if c["name"] not in exclude_columns:
                new_c = {}
                new_c["Name"] = c["name"]
                new_c["Comment"] = c["description"]

                b1 = c["type"].lower().startswith("array")
                b2 = c["type"].lower().startswith("struct")

                if b1 or b2:
                    # Replace agnostic meta type with Athena type anywhere in string
                    # (user provides agnostic types, but we need Athena/glue type)
                    this_type = c["type"]
                    for key in _agnostic_to_glue_spark_dict.keys():
                        replacement_type = _agnostic_to_glue_spark_dict[key]["glue"]
                        this_type = this_type.replace(key, replacement_type)
                    new_c["Type"] = this_type
                else:
                    new_c["Type"] = _agnostic_to_glue_spark_dict[c["type"]]["glue"]
                glue_columns.append(new_c)

        return glue_columns

    def _check_valid_data_format(self, data_format):
        if data_format not in _supported_data_formats:
            sdf = ", ".join(_supported_data_formats)
            raise ValueError(
                f"The data_format provided ({data_format}) must match the supported data_type names: {sdf}"
            )

    def _check_valid_datatype(self, data_type):
        if not data_type_is_regex(data_type):
            scf = ", ".join(_supported_column_types)
            raise ValueError(
                f"The data_type provided must match the supported data_type names: {scf}"
            )

    def _check_column_exists(self, column_name):
        if column_name not in self.column_names:
            cn = ", ".join(self.column_names)
            raise ValueError(
                f"The column name: {column_name} does not match those existing in meta: {cn}"
            )

    def _check_column_does_not_exists(self, column_name):
        if column_name in self.column_names:
            raise ValueError(
                f"The column name provided ({column_name}) already exists table in meta."
            )

    def update_column(self, column_name, **kwargs):

        if len([k for k in kwargs.keys() if k in _column_properties]) == 0:
            raise ValueError(
                f"one or more of the function inputs ({', '.join(_column_properties)}) must be specified."
            )

        self._check_column_exists(column_name)

        new_cols = []
        for c in self.columns:
            if c["name"] == column_name:

                if "name" in kwargs:
                    _validate_string(kwargs["name"], "_")
                    c["name"] = kwargs["name"]

                if "type" in kwargs:
                    self._check_valid_datatype(kwargs["type"])
                    c["type"] = kwargs["type"]

                if "description" in kwargs:
                    c["description"] = kwargs["description"]

                if "pattern" in kwargs:
                    _validate_pattern(kwargs["pattern"])
                    c["pattern"] = kwargs["pattern"]

                if "enum" in kwargs:
                    _validate_enum(kwargs["enum"])
                    c["enum"] = kwargs["enum"]

                if "nullable" in kwargs:
                    _validate_nullable(kwargs["nullable"])
                    c["nullable"] = kwargs["nullable"]

            new_cols.append(c)

        self.columns = new_cols

    def glue_table_definition(self, full_database_path=None):

        glue_table_definition = _get_spec("base")
        specific = _get_spec(self.data_format)
        _dict_merge(glue_table_definition, specific)

        # Create glue specific variables from meta data
        glue_table_definition["Name"] = self.name
        glue_table_definition["Description"] = self.description

        glue_table_definition["StorageDescriptor"][
            "Columns"
        ] = self.generate_glue_columns(exclude_columns=self.partitions)

        if self.data_format == "json":
            non_partition_names = [
                c for c in self.column_names if c not in self.partitions
            ]
            glue_table_definition["StorageDescriptor"]["SerdeInfo"]["Parameters"][
                "paths"
            ] = ",".join(non_partition_names)

        if full_database_path:
            glue_table_definition["StorageDescriptor"]["Location"] = os.path.join(
                full_database_path, self.location
            )
        elif self.database:
            glue_table_definition["StorageDescriptor"]["Location"] = os.path.join(
                self.database.s3_database_path, self.location
            )
        else:
            raise ValueError(
                "Need to provide a database or full database path to generate glue table def"
            )

        if self.glue_specific:
            _dict_merge(glue_table_definition, self.glue_specific)

        if len(self.partitions) > 0:
            not_partitions = [c for c in self.column_names if c not in self.partitions]
            glue_partition_cols = self.generate_glue_columns(
                exclude_columns=not_partitions
            )

            glue_table_definition["PartitionKeys"] = glue_partition_cols

        return glue_table_definition

    def to_dict(self):
        meta = {
            "$schema": _web_link_to_table_json_schema,
            "name": self.name,
            "description": self.description,
            "data_format": self.data_format,
            "columns": self.columns,
            "location": self.location,
        }
        if bool(self.partitions):
            meta["partitions"] = self.partitions

        if bool(self.glue_specific):
            meta["glue_specific"] = self.glue_specific

        return meta

    def write_to_json(self, file_path):
        write_json(self.to_dict(), file_path)

    def generate_markdown_doc(self, filepath):
        """
        write the table meta to a human readable markdown file
        """
        # def md_header(text, num) :
        #     return f"{'#'*num} {text}\n\n"

        if self.database:
            db_name = self.database.name
            full_s3_path = os.path.join(self.database.s3_database_path, self.location)
        else:
            db_name = "unknown"
            full_s3_path = "unknown"

        partition_text = ", ".join(self.partitions) if self.partitions else "None"

        f = open(filepath, "w")
        f.write(f"# {self.name}")
        f.write(f"\n")
        f.write(
            "*Note: This meta data document has been automatically generated by the etl_manager package*"
        )
        f.write("\n")
        f.write("## Details")
        f.write("\n")
        f.write(f"**Description:** {self.description}")
        f.write("\n")
        f.write("\n")
        f.write(f"**Table Format:** {self.data_format}")
        f.write("\n")
        f.write("\n")
        f.write(f"**Table Partitions:** {partition_text}")
        f.write("\n")
        f.write("\n")
        f.write(f"**Database Name:** {db_name}")
        f.write("\n")
        f.write("\n")
        f.write(f"**S3 Path:** {full_s3_path}")
        f.write("\n")
        f.write("## Table Columns")
        f.write("\n")
        f.write("***")
        f.write("\n")
        for c in self.columns:
            # f.write(f"**name:** {c['name']}")
            f.write(f"### {c['name']}")
            if c["name"] in self.partitions:
                f.write("\n")
                f.write(" *(partition)*")
            f.write("\n")
            f.write("\n")
            f.write(f"**type:** {c['type']}")
            f.write("\n")
            f.write("\n")
            f.write(f"**description:** {c['description']}")
            f.write("\n")
            f.write("***")
            f.write("\n")

    def refresh_partitions(
        self, temp_athena_staging_dir=None, database_name=None, timeout=None
    ):
        """
        Refresh the partitions in a table, if they exist
        """

        if self.partitions:
            if not temp_athena_staging_dir:
                if self.database:
                    temp_athena_staging_dir = self.database.s3_athena_temp_folder
                else:
                    raise ValueError(
                        "You must provide a path to a directory in s3 for Athena to cache query results"
                    )

            if not database_name:
                if self.database:
                    database_name = self.database.name
                else:
                    raise KeyError(
                        "You must provide a database name, or register a database object against the table"
                    )

            sql = f"MSCK REPAIR TABLE {database_name}.{self.name}"

            response = _athena_client.start_query_execution(
                QueryString=sql,
                ResultConfiguration={"OutputLocation": temp_athena_staging_dir},
            )

            sleep_time = 2
            counter = 0
            while True:
                athena_status = _athena_client.get_query_execution(
                    QueryExecutionId=response["QueryExecutionId"]
                )
                if athena_status["QueryExecution"]["Status"]["State"] == "SUCCEEDED":
                    break
                elif athena_status["QueryExecution"]["Status"]["State"] in [
                    "QUEUED",
                    "RUNNING",
                ]:
                    time.sleep(sleep_time)
                elif athena_status["QueryExecution"]["Status"]["State"] == "FAILED":
                    raise ValueError(
                        "athena failed - response error:\n {}".format(
                            athena_status["QueryExecution"]["Status"][
                                "StateChangeReason"
                            ]
                        )
                    )
                else:
                    raise ValueError(
                        "athena failed - unknown reason (printing full response):\n {athena_status}".format(
                            athena_status
                        )
                    )

                counter += 1
                if timeout:
                    if counter * sleep_time > timeout:
                        raise ValueError("athena timed out")

            return response


class DatabaseMeta:
    """
    Python class to manage glue databases from our agnostic meta data.
    db = DatabaseMeta('path_to_local_meta_data_folder/')
    This will create a database object that also holds table objects for each table json in the folder it is pointed to.
    The meta data folder used to initialise the database must contain a database.json file.
    """

    def __init__(self, name, bucket, base_folder="", description=""):

        self._tables = []
        self.name = name
        self.bucket = bucket
        self.base_folder = base_folder
        self.description = description

    @property
    def name(self):
        return self._name

    # Adding validation as Athena doesn't like names with dashes
    @name.setter
    def name(self, name):
        _validate_string(name)
        self._name = name

    @property
    def bucket(self):
        """
        The s3 bucket in which the database exists.
        """
        return self._bucket

    @bucket.setter
    def bucket(self, bucket):
        _validate_string(bucket, allowed_chars=".-")
        self._bucket = bucket

    @property
    def table_names(self):
        """
        Returns the names of the table objects in the database object.
        """
        table_names = [t.name for t in self._tables]
        return table_names

    @property
    def s3_database_path(self):
        """
        Returns the s3 path to the database
        """
        return os.path.join("s3://", self.bucket, self.base_folder)

    @property
    def s3_athena_temp_folder(self):
        """
        Athena needs to use a temporary bucket to run queries
        """
        return os.path.join("s3://", self.bucket, "__temp_athena__")

    def _check_table_exists(self, table_name):
        return table_name in self.table_names

    def _throw_error_check_table(self, table_name, error_on_table_exists=True):
        error_string = (
            f"Table {table_name} already exists."
            if error_on_table_exists
            else f"Table {table_name} does not exist."
        )
        if self._check_table_exists(table_name) == error_on_table_exists:
            raise ValueError(error_string)

    def table(self, table_name):
        """
        Returns table object that is in database object.
        table_name is the name of the table obj you want to return i.e. table.name.
        """
        self._throw_error_check_table(table_name, error_on_table_exists=False)
        out = [t for t in self._tables if t.name == table_name][0]
        return out

    def add_table(self, table):
        """
        Adds a table object to the database object.
        table must be a table object e.g. table = TableMeta(example_meta_data/employees.json)
        """
        if not isinstance(table, TableMeta):
            raise ValueError("table must an object of TableMeta class")
        self._throw_error_check_table(table.name)

        if not table.database:
            table.database = self

        self._tables.append(table)

    def remove_table(self, table_name):
        """
        Removes a Table object from the database object.
        table_name : name of the table object i.e. table.name
        """
        self._throw_error_check_table(table_name, False)
        self._tables = [t for t in self._tables if t.name != table_name]

    def delete_glue_database(self):
        """
        Deletes a glue database with the same name. Returns a response explaining if it was deleted or didn't delete because database was not found.
        """
        try:
            _glue_client.delete_database(Name=self.name)
            response = "database deleted"
        except _glue_client.exceptions.EntityNotFoundException:
            response = "database not found in glue catalogue"
            pass

        return response

    def delete_data_in_database(self, tables_only=False):
        """
        Deletes the data that is in the databases s3_database_path. If tables only is False, then the entire database folder is deleted otherwise the class will only delete folders corresponding to the tables in the database.
        """
        bucket = _s3_resource.Bucket(self.bucket)
        database_obj_folder = self.base_folder
        if tables_only:
            for t in self.table_names:
                # Need to end with a / to ensure we don't delete any filepaths that match the same name
                table_s3_obj_folder = _end_with_slash(
                    os.path.join(database_obj_folder, self.table(t).location)
                )
                bucket.objects.filter(Prefix=table_s3_obj_folder).delete()
        else:
            database_obj_folder = (
                database_obj_folder
                if database_obj_folder == ""
                else _end_with_slash(database_obj_folder)
            )
            bucket.objects.filter(Prefix=database_obj_folder).delete()

    def create_glue_database(self, delete_if_exists=False):
        """
        Creates a database in Glue based on the database object calling the method function.
        By default, will error out if database exists - unless delete_if_exists is set to True (default is False).
        """
        db = {"DatabaseInput": {"Description": self.description, "Name": self.name}}

        if delete_if_exists:
            self.delete_glue_database()

        _glue_client.create_database(**db)

        for tab in self._tables:
            glue_table_def = tab.glue_table_definition(self.s3_database_path)
            _glue_client.create_table(DatabaseName=self.name, TableInput=glue_table_def)

    def update_glue_database(
        self, update_database_metadata=True, update_tables_if_exist=False
    ):

        """
        Updates a database in Glue based on the database object calling the method function.
        """
        db = {
            "Name": self.name,
            "DatabaseInput": {"Description": self.description, "Name": self.name},
        }

        if update_database_metadata:
            _glue_client.update_database(**db)

        for tab in self._tables:
            try:
                _glue_client.get_table(Name=tab.name, DatabaseName=self.name)
                table_exists = True
            except _glue_client.exceptions.EntityNotFoundException:
                table_exists = False

            if not table_exists:
                glue_table_def = tab.glue_table_definition(self.s3_database_path)
                _glue_client.create_table(
                    DatabaseName=self.name, TableInput=glue_table_def
                )

            if table_exists and update_tables_if_exist:
                glue_table_def = tab.glue_table_definition(self.s3_database_path)
                _glue_client.update_table(
                    DatabaseName=self.name, TableInput=glue_table_def
                )

    def to_dict(self):
        db_dict = {
            "description": self.description,
            "name": self.name,
            "bucket": self.bucket,
            "base_folder": self.base_folder,
        }
        return db_dict

    def write_to_json(self, folder_path, write_tables=True):
        """
        Writes the database object back into the agnostic meta data json files.
        Function writes a file called database.json to the folder_path provided.
        If write_tables is True (default) this method will also write all table objects as an agnostic meta data json.
        The table meta data json will be saved as <table_name>.json where table_name == table.name.
        """

        write_json(self.to_dict(), os.path.join(folder_path, "database.json"))

        if write_tables:
            for t in self._tables:
                t.write_to_json(os.path.join(folder_path, t.name + ".json"))

    def refresh_all_table_partitions(self):
        for table in self._tables:
            table.refresh_partitions()

    def test_column_types_align(self, exclude_tables=[]):
        """
        Tests if all column types across all tables in the database match.
        Add list of table names in exclude_tables to skip test on particular tables.
        """
        # Get all cols
        all_col_test = {}
        for t in self.table_names:
            if t not in exclude_tables:
                tb = self.table(t)
                for c in tb.columns:
                    if c["name"] in all_col_test:
                        all_col_test[c["name"]]["tables"].append(t)
                        all_col_test[c["name"]]["types"].add(c["type"])
                        all_col_test[c["name"]][
                            "traceback_log"
                        ] += f"===> {t}: {c['type']}\n"
                    else:
                        all_col_test[c["name"]] = {
                            "tables": [t],
                            "types": set([c["type"]]),
                            "traceback_log": f"===> {t}: {c['type']}\n",
                        }

        #  Run test
        failure = False
        error_log = ""
        for k in all_col_test.keys():
            if len(all_col_test[k]["types"]) > 1:
                error_log += f"ERROR: column {k} has multiple types [{', '.join(list(all_col_test[k]['types']))}]\n------------------\n{all_col_test[k]['traceback_log']}\n"
                failure = True

        # Check results
        if failure:
            raise MetaColumnTypeMismatch(f"Meta data does not align...\n\n{error_log}")


##### END OF DATABASEMETA CLASS #####

# Create meta objects from json files or directories
def read_table_json(filepath, database=None):
    meta = read_json(filepath)
    if "partitions" not in meta:
        meta["partitions"] = []

    if "glue_specific" not in meta:
        meta["glue_specific"] = {}

    tab = TableMeta(
        name=meta["name"],
        location=meta["location"],
        columns=meta["columns"],
        data_format=meta["data_format"],
        description=meta["description"],
        partitions=meta["partitions"],
        glue_specific=meta["glue_specific"],
        database=database,
    )

    return tab


def read_database_json(filepath):
    db_meta = read_json(filepath)
    db = DatabaseMeta(
        name=db_meta["name"],
        bucket=db_meta["bucket"],
        base_folder=db_meta["base_folder"],
        description=db_meta["description"],
    )
    return db


def read_database_folder(folderpath):
    # Always assigned to database through keyword argument
    db = read_database_json(os.path.join(folderpath, "database.json"))

    files = os.listdir(folderpath)
    files = set([f for f in files if re.match(".+\.json$", f) and f != "database.json"])

    for f in files:
        table_file_path = os.path.join(folderpath, f)
        tm = read_table_json(table_file_path, database=db)
        db.add_table(tm)
    return db


def get_existing_database_from_glue_catalogue(database_name):
    """
    Find a database in the Glue catalogue from its database_name,
    and return a corresponding etl_manager DatabaseMeta object
    Note that the DatabaseMeta object will contain no tables 
    i.e. it will NOT contain a list of tables already in the database.
    """
    glue_db = _glue_client.get_database(Name=database_name)
    database_description = glue_db["Database"]["Description"]
    tables = _glue_client.get_tables(DatabaseName="test_data_types")["TableList"]
    try:
        s3_path = tables[0]["StorageDescriptor"]["Location"]
    except IndexError:
        raise Error(
            "There are no tables in this database, so there's not enough metadata to create an etl_manager db for you"
        )
    bucket = s3_path_to_bucket_key(s3_path)[0]
    db = DatabaseMeta(
        name=database_name, bucket=bucket, description=database_description
    )
    return db<|MERGE_RESOLUTION|>--- conflicted
+++ resolved
@@ -14,11 +14,8 @@
     trim_complex_data_types,
     trim_complex_type,
     data_type_is_regex,
-<<<<<<< HEAD
     COL_TYPE_REGEX,
-=======
-    s3_path_to_bucket_key,
->>>>>>> c5a10fac
+    s3_path_to_bucket_key
 )
 import copy
 import string
