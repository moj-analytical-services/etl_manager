# -*- coding: utf-8 -*-

"""
Testing DatabaseMeta, TableMeta
"""

import tempfile
import os
import urllib
import json
import unittest

from etl_manager.meta import (
    DatabaseMeta,
    TableMeta,
    read_database_folder,
    read_table_json,
    _agnostic_to_glue_spark_dict,
    MetaColumnTypeMismatch,
    _get_spec,
    _table_json_schema,
    _web_link_to_table_json_schema,
)
from etl_manager.utils import (
    _end_with_slash,
    _validate_string,
    _glue_client,
    read_json,
    _remove_final_slash,
)
from etl_manager.etl import GlueJob

from tests import BotoTester



class UtilsTest(BotoTester):
    """
    Test packages utilities functions
    """

    def test_meta_funs(self):
        self.assertEqual(_end_with_slash("no_slash"), "no_slash/")
        self.assertEqual(_end_with_slash("slash/"), "slash/")
        self.assertRaises(ValueError, _validate_string, "UPPER")
        self.assertRaises(ValueError, _validate_string, "test:!@")
        self.assertEqual(_validate_string("test:!@", ":!@"), None)
        self.assertEqual(_remove_final_slash("hello/"), "hello")
        self.assertEqual(_remove_final_slash("hello"), "hello")


class GlueTest(BotoTester):
    """
    Test the GlueJob class
    """

    def test_init(self):
        g = GlueJob(
            "example/glue_jobs/simple_etl_job/",
            bucket="alpha-everyone",
            job_role="alpha_user_isichei",
            job_arguments={"--test_arg": "this is a test"},
        )

        self.assertEqual(
            g.resources,
            [
                "example/glue_jobs/simple_etl_job/glue_resources/employees.json",
                "example/glue_jobs/shared_job_resources/glue_resources/teams.json",
            ],
        )
        self.assertEqual(
            g.py_resources,
            [
<<<<<<< HEAD
                "example/glue_jobs/shared_job_resources/glue_py_resources/"
                "my_dummy_utils.zip"
=======
                "example/glue_jobs/shared_job_resources/glue_py_resources/my_dummy_utils.zip"
>>>>>>> c86dd19a
            ],
        )

        self.assertEqual(
            set(g.jars),
            set(
                [
                    "example/glue_jobs/simple_etl_job/glue_jars/j1.jar",
                    "example/glue_jobs/simple_etl_job/glue_jars/j2.jar",
                ]
            ),
        )
        self.assertEqual(g.job_name, "simple_etl_job")
        self.assertEqual(g.bucket, "alpha-everyone")
        self.assertEqual(g.job_role, "alpha_user_isichei")
        self.assertEqual(
            g.github_zip_urls,
            [
<<<<<<< HEAD
                "https://github.com/moj-analytical-services/gluejobutils/archive/"
                "master.zip"
=======
                "https://github.com/moj-analytical-services/gluejobutils/archive/master.zip"
>>>>>>> c86dd19a
            ],
        )
        self.assertEqual(g.job_arguments["--test_arg"], "this is a test")
        self.assertEqual(g.github_py_resources, [])
        self.assertEqual(g.max_retries, 0)
        self.assertEqual(g.max_concurrent_runs, 1)
        self.assertEqual(g.allocated_capacity, 2)

        jobdef = g._job_definition()
        self.assertTrue("j2.jar" in jobdef["DefaultArguments"]["--extra-jars"])

        g2 = GlueJob(
            "example/glue_jobs/simple_etl_job/",
            bucket="alpha-everyone",
            job_role="alpha_user_isichei",
            include_shared_job_resources=False,
        )
        self.assertEqual(
            g2.resources,
            ["example/glue_jobs/simple_etl_job/glue_resources/employees.json"],
        )
        self.assertEqual(g2.py_resources, [])

        self.assertTrue("_GlueJobs_" in g2.job_arguments["--metadata_base_path"])

    def test_glue_param_error(self):
        g = GlueJob(
            "example/glue_jobs/simple_etl_job/",
            bucket="alpha-everyone",
            job_role="alpha_user_isichei",
            job_arguments={"--test_arg": "this is a test"},
        )
        with self.assertRaises(ValueError):
            g.job_arguments = "--bad_job_argument1"
        with self.assertRaises(ValueError):
            g.job_arguments = {"bad_job_argument2": "test"}
        with self.assertRaises(ValueError):
            g.job_arguments = {"--JOB_NAME": "new_job_name"}

    def test_db_value_properties(self):
        g = GlueJob(
            "example/glue_jobs/simple_etl_job/",
            bucket="alpha-everyone",
            job_role="alpha_user_isichei",
            job_arguments={"--test_arg": "this is a test"},
        )

        g.job_name = "changed_job_name"
        self.assertEqual(g.job_name, "changed_job_name")

        g.bucket = "new-bucket"
        self.assertEqual(g.bucket, "new-bucket")
        with self.assertRaises(ValueError):
            g.bucket = "s3://new-bucket"

        g.job_role = "alpha_new_user"
        self.assertEqual(g.job_role, "alpha_new_user")

        g.job_arguments = {"--new_args": "something"}
        self.assertEqual(g.job_arguments["--new_args"], "something")

    def test_timeout(self):
        g = GlueJob(
            "example/glue_jobs/simple_etl_job/",
            bucket="alpha-everyone",
            job_role="alpha_user_isichei",
            job_arguments={"--test_arg": "this is a test"},
        )

        self.assertEqual(g._job_definition()["Timeout"], 1363)

        g.allocated_capacity = 10

        self.assertEqual(g._job_definition()["Timeout"], 272)

        g.allocated_capacity = 40

        self.assertEqual(g._job_definition()["Timeout"], 68)

        g = GlueJob(
            "example/glue_jobs/simple_etl_job/",
            bucket="alpha-everyone",
            job_role="alpha_user_isichei",
            job_arguments={"--test_arg": "this is a test"},
            timeout_override_minutes=2880,
        )

        g.allocated_capacity = 40

        self.assertEqual(g._job_definition()["Timeout"], 2880)


class TableTest(BotoTester):
    def test_table_init(self):
        tm = read_table_json("example/meta_data/db1/teams.json")

        self.assertTrue(tm.database is None)

        gtd = tm.glue_table_definition("full_db_path")
        self.assertTrue(gtd["StorageDescriptor"]["Location"] == "full_db_path/teams/")


class DatabaseMetaTest(BotoTester):
    """
    Test the Databasse_Meta class
    """

    def test_init(self):
        db = DatabaseMeta(
            name="workforce",
            bucket="my-bucket",
            base_folder="database/database1",
            description="Example database",
        )
        self.assertEqual(db.name, "workforce")
        self.assertEqual(db.description, "Example database")
        self.assertEqual(db.bucket, "my-bucket")
        self.assertEqual(db.base_folder, "database/database1")

    def test_read_json(self):
        db = read_database_folder("example/meta_data/db1/")
        self.assertEqual(db.name, "workforce")
        self.assertEqual(db.description, "Example database")
        self.assertEqual(db.bucket, "my-bucket")
        self.assertEqual(db.base_folder, "database/database1")

    def test_db_to_dict(self):
        db = DatabaseMeta(
            name="workforce",
            bucket="my-bucket",
            base_folder="database/database1",
            description="Example database",
        )
        db_dict = read_json("example/meta_data/db1/database.json")
        self.assertDictEqual(db_dict, db.to_dict())

    def test_db_write_to_json(self):
        db = DatabaseMeta(
            name="workforce",
            bucket="my-bucket",
            base_folder="database/database1",
            description="Example database",
        )
        t = TableMeta(name="table1", location="somewhere")
        db.add_table(t)

        with tempfile.TemporaryDirectory() as tmpdirname:
            db.write_to_json(tmpdirname)
            dbr = read_json(os.path.join(tmpdirname, "database.json"))
            tr = read_json(os.path.join(tmpdirname, "table1.json"))

        self.assertDictEqual(dbr, db.to_dict())
        self.assertDictEqual(tr, t.to_dict())

        with tempfile.TemporaryDirectory() as tmpdirname:
            db.write_to_json(tmpdirname, write_tables=False)

            dbr = read_json(os.path.join(tmpdirname, "database.json"))
            self.assertDictEqual(dbr, db.to_dict())

            # Check that only db has been written
            with self.assertRaises(FileNotFoundError):
                tr = read_json(os.path.join(tmpdirname, "table1.json"))

    def test_db_value_properties(self):
        db = read_database_folder("example/meta_data/db1/")
        db.name = "new_name"
        self.assertEqual(db.name, "new_name")
        db.description = "new description"
        self.assertEqual(db.description, "new description")
        db.bucket = "new-bucket"
        self.assertEqual(db.bucket, "new-bucket")
        db.base_folder = "new/folder/location"
        self.assertEqual(db.base_folder, "new/folder/location")

    def test_table_to_dict(self):
        db = read_database_folder("example/meta_data/db1/")
        expected_dict = read_json("example/meta_data/db1/teams.json")
        test_dict = db.table("teams").to_dict()

        # Null out schema as may need changing when on branch but still need to unit
        # test
        expected_dict["$schema"] = ""
        test_dict["$schema"] = ""

        self.assertDictEqual(test_dict, expected_dict)

        # Test file with glue specific
        expected_dict2 = read_json("example/meta_data/db1/pay.json")
        test_dict2 = db.table("pay").to_dict()

        # Null out schema as may need changing when on branch but still need to unit
        # test
        expected_dict2["$schema"] = ""
        test_dict2["$schema"] = ""

        self.assertDictEqual(test_dict2, expected_dict2)

    def test_db_table_names(self):
        db = read_database_folder("example/meta_data/db1/")
        t = all(t in ["teams", "employees", "pay"] for t in db.table_names)
        self.assertTrue(t)

    def test_db_name_validation(self):
        db = read_database_folder("example/meta_data/db1/")
        with self.assertRaises(ValueError):
            db.name = "bad-name"

    def test_db_glue_name(self):
        db = read_database_folder("example/meta_data/db1/")
        self.assertEqual(db.name, "workforce")

        db_dev = read_database_folder("example/meta_data/db1/")
        self.assertEqual(db_dev.name, "workforce")

    def test_db_s3_database_path(self):
        db = read_database_folder("example/meta_data/db1/")
        self.assertEqual(db.s3_database_path, "s3://my-bucket/database/database1")

    def test_db_table(self):
        db = read_database_folder("example/meta_data/db1/")
        self.assertTrue(isinstance(db.table("employees"), TableMeta))
        self.assertRaises(ValueError, db.table, "not_a_table_object")

    def test_glue_specific_table(self):
        t = read_table_json("example/meta_data/db1/pay.json")
        self.assertTrue(
            t.glue_table_definition("db_path")["Parameters"]["skip.header.line.count"]
            == "1"
        )

    def test_glue_table_definition_doesnt_overwrite_base_spec(self):
        expected_dict = _get_spec("base")

        self.assertDictEqual(expected_dict, _get_spec("base"))

    def test_add_remove_table(self):
        db = read_database_folder("example/meta_data/db1/")
        self.assertRaises(ValueError, db.remove_table, "not_a_table")
        db.remove_table("employees")
        tns = db.table_names
        self.assertEqual(set(tns), set(["teams", "pay"]))

        emp_table = read_table_json("example/meta_data/db1/employees.json")
        db.add_table(emp_table)
        t = all(t in ["teams", "employees", "pay"] for t in db.table_names)
        self.assertTrue(t)

        self.assertRaises(ValueError, db.add_table, "not a table obj")
        self.assertRaises(ValueError, db.add_table, emp_table)

    def test_location(self):
        db = read_database_folder("example/meta_data/db1/")
        tbl = db.table("teams")
        gtd = tbl.glue_table_definition()
        location = gtd["StorageDescriptor"]["Location"]
        self.assertTrue(location == "s3://my-bucket/database/database1/teams/")

    def test_glue_database_creation(self):

        self.skip_test_if_no_creds()
        db = read_database_folder("example/meta_data/db1/")
        db_suffix = "_unit_test_"
        db.name = db.name + db_suffix
        db.create_glue_database()
        resp = _glue_client.get_tables(DatabaseName=db.name)
        test_created = all([r["Name"] in db.table_names for r in resp["TableList"]])
        self.assertTrue(
            test_created,
            msg=(
                "Note this requires user to have correct credentials to create a glue "
                "database"
            ),
        )
        self.assertEqual(db.delete_glue_database(), "database deleted")
        self.assertEqual(
            db.delete_glue_database(), "database not found in glue catalogue"
        )

    def test_db_test_column_types_align(self):
        db = read_database_folder("example/meta_data/db1/")
        # Should pass
        db.test_column_types_align()

        db.table("pay").update_column(column_name="employee_id", type="character")

        # Should pass
        db.test_column_types_align(exclude_tables=["pay"])

        # Should fail
        with self.assertRaises(MetaColumnTypeMismatch):
            db.test_column_types_align()


class TableMetaTest(BotoTester):
    """
    Test Table Meta class
    """

    def test_data_type_conversion_against_gluejobutils(self):
        with urllib.request.urlopen(
            "https://raw.githubusercontent.com/moj-analytical-services/gluejobutils/"
            "master/gluejobutils/data/data_type_conversion.json"
        ) as url:
            gluejobutils_data = json.loads(url.read().decode())
        self.assertDictEqual(_agnostic_to_glue_spark_dict, gluejobutils_data)

    def test_null_init(self):
        tm = TableMeta("test_name", location="folder/")

        self.assertEqual(tm.name, "test_name")
        self.assertEqual(tm.description, "")
        self.assertEqual(tm.data_format, "csv")
        self.assertEqual(tm.location, "folder/")
        self.assertEqual(tm.columns, [])
        self.assertEqual(tm.partitions, [])
        self.assertEqual(tm.glue_specific, {})

        kwargs = {
            "name": "employees",
            "description": "table containing employee information",
            "data_format": "parquet",
            "location": "employees/",
            "columns": [
                {
                    "name": "employee_id",
                    "type": "int",
                    "description": "an ID for each employee",
                },
                {
                    "name": "employee_name",
                    "type": "character",
                    "description": "name of the employee",
                },
                {
                    "name": "employee_dob",
                    "type": "date",
                    "description": "date of birth for the employee",
                },
            ],
        }

        tm2 = TableMeta(**kwargs)
        self.assertEqual(tm2.name, kwargs["name"])
        self.assertEqual(tm2.description, kwargs["description"])
        self.assertEqual(tm2.data_format, kwargs["data_format"])
        self.assertEqual(tm2.location, kwargs["location"])
        self.assertEqual(tm2.columns, kwargs["columns"])
        self.assertEqual(tm2.partitions, [])
        self.assertEqual(tm2.glue_specific, {})
        with self.assertRaises(ValueError):
            tm2.database = "not a database obj"

    def test_db_name_validation(self):
        tm = TableMeta("test_name", location="folder/")
        with self.assertRaises(ValueError):
            tm.name = "bad-name"

    def test_column_operations(self):
        kwargs = {
            "name": "employees",
            "description": "table containing employee information",
            "data_format": "parquet",
            "location": "employees/",
            "columns": [
                {
                    "name": "employee_id",
                    "type": "int",
                    "description": "an ID for each employee",
                },
                {
                    "name": "employee_name",
                    "type": "character",
                    "description": "name of the employee",
                },
            ],
        }

        columns_test = [
            {
                "name": "employee_id2",
                "type": "character",
                "description": "a new description",
            },
            {
                "name": "employee_name",
                "type": "character",
                "description": "name of the employee",
            },
        ]

        new_col = {
            "name": "employee_dob",
            "type": "date",
            "description": "date of birth for the employee",
            "nullable": True,
            "pattern": "\d{4}-\d{2}-\d{2}",
            "enum": [
                "a",
                "b",
                "c",
            ],  # yes enums and patterns can conflict - no validation for this
<<<<<<< HEAD
            "sensitivity": "personal_data",
            "redacted": False,
=======
>>>>>>> c86dd19a
        }

        tm = TableMeta(**kwargs)

        # Test add
        tm.add_column(**new_col)
        new_cols = kwargs["columns"] + [new_col]
        self.assertEqual(tm.columns, new_cols)

        # Test add failure
        with self.assertRaises(ValueError):
            tm.add_column(name="test:!@", type="something", description="")

        # Test remove
        tm.remove_column("employee_dob")
        self.assertEqual(tm.columns, kwargs["columns"])

        # Test remove failure
        with self.assertRaises(ValueError):
            tm.remove_column("j_cole")

        # Test update column failure
        tm.update_column(
            "employee_id",
            name="employee_id2",
            type="character",
            description="a new description",
        )
        self.assertEqual(tm.columns, columns_test)

        with self.assertRaises(ValueError):
            tm.update_column("employee_id2")

        with self.assertRaises(ValueError):
            tm.update_column("j_cole", type="int")

        # Test can update col column with pattern, nullable, enum, sensitivity and
        # redacted properties
        kwargs2 = {
            "name": "employees",
            "description": "table containing employee information",
            "data_format": "parquet",
            "location": "employees/",
            "columns": [
                {
                    "name": "employee_id",
                    "type": "int",
                    "description": "an ID for each employee",
                },
                {
                    "name": "employee_name",
                    "type": "character",
                    "description": "name of the employee",
                },
                {
                    "name": "employee_ethnicity",
                    "type": "character",
                    "description": "ethnicity of the employee",
                },
            ],
        }

        columns_test2 = [
            {
                "name": "employee_id",
                "type": "int",
                "description": "an ID for each employee",
                "pattern": "\d+",
            },
            {
                "name": "employee_name",
                "type": "character",
                "description": "name of the employee",
                "enum": ["john", "sally"],
                "nullable": False,
            },
            {
                "name": "employee_ethnicity",
                "type": "character",
                "description": "ethnicity of the employee",
                "sensitivity": "special_category_data",
                "redacted": False,
            },
        ]

        tm = TableMeta(**kwargs2)
        tm.update_column("employee_id", pattern="\d+")
        tm.update_column("employee_name", enum=["john", "sally"], nullable=False)
        tm.update_column(
            "employee_ethnicity", sensitivity="special_category_data", redacted=False
        )

        self.assertEqual(tm.columns, columns_test2)

        # Test basic validation for pattern, nullable, enum, sensitivity and redacted
        # properties
        with self.assertRaises(TypeError):
            tm.update_column("employee_id", pattern=5)
        with self.assertRaises(TypeError):
            tm.update_column("employee_id", enum=5)
        with self.assertRaises(TypeError):
            tm.update_column("employee_id", nullable=5)
        with self.assertRaises(TypeError):
            tm.update_column("employee_id", sensitivity=5)
        with self.assertRaises(TypeError):
            tm.update_column("employee_id", redacted=5)

        with self.assertRaises(ValueError):
            tm.update_column("employee_id", sensitivity="non-sensitive")

    def test_partion_cols_are_last(self):
        tb = TableMeta(name="test", location="test")

        tb.add_column("p", "int", "")
        tb.add_column("a", "int", "")

        tb.partitions = ["p"]
        self.assertListEqual(tb.column_names, ["a", "p"])

        tb.add_column("b", "int", "")
        self.assertListEqual(tb.column_names, ["a", "b", "p"])

    def test_local_schema_matches_web_schema(self):
        with urllib.request.urlopen(_web_link_to_table_json_schema) as url:
            web_schema = json.loads(url.read().decode())
        self.assertDictEqual(_table_json_schema, web_schema)

<<<<<<< HEAD
    def test_table_sensitivity(self):
        tm = TableMeta(name="test", location="test")

        with self.assertRaises(AttributeError):
            tm.sensitivity = ["personal_data"]

        self.assertEqual(tm.sensitivity, [])

        tm.add_column(
            name="employee_name",
            type="character",
            description="The name of the employee",
            sensitivity="personal_data",
        )
        self.assertEqual(tm.sensitivity, ["personal_data"])

        tm.add_column(
            name="employee_ethnicity",
            type="character",
            description="The ethnicity of the employee",
            sensitivity="special_category_data",
        )
        self.assertEqual(tm.sensitivity, ["personal_data", "special_category_data"])

        tm.update_column(
            column_name="employee_ethnicity", sensitivity="personal_data",
        )
        self.assertEqual(tm.sensitivity, ["personal_data"])

        for column_name in ["employee_name", "employee_ethnicity"]:
            tm.remove_column(column_name)
        self.assertEqual(tm.sensitivity, [])

=======
>>>>>>> c86dd19a

if __name__ == "__main__":
    unittest.main()<|MERGE_RESOLUTION|>--- conflicted
+++ resolved
@@ -72,12 +72,8 @@
         self.assertEqual(
             g.py_resources,
             [
-<<<<<<< HEAD
                 "example/glue_jobs/shared_job_resources/glue_py_resources/"
                 "my_dummy_utils.zip"
-=======
-                "example/glue_jobs/shared_job_resources/glue_py_resources/my_dummy_utils.zip"
->>>>>>> c86dd19a
             ],
         )
 
@@ -96,12 +92,8 @@
         self.assertEqual(
             g.github_zip_urls,
             [
-<<<<<<< HEAD
                 "https://github.com/moj-analytical-services/gluejobutils/archive/"
                 "master.zip"
-=======
-                "https://github.com/moj-analytical-services/gluejobutils/archive/master.zip"
->>>>>>> c86dd19a
             ],
         )
         self.assertEqual(g.job_arguments["--test_arg"], "this is a test")
@@ -504,11 +496,8 @@
                 "b",
                 "c",
             ],  # yes enums and patterns can conflict - no validation for this
-<<<<<<< HEAD
             "sensitivity": "personal_data",
             "redacted": False,
-=======
->>>>>>> c86dd19a
         }
 
         tm = TableMeta(**kwargs)
@@ -636,7 +625,6 @@
             web_schema = json.loads(url.read().decode())
         self.assertDictEqual(_table_json_schema, web_schema)
 
-<<<<<<< HEAD
     def test_table_sensitivity(self):
         tm = TableMeta(name="test", location="test")
 
@@ -670,8 +658,6 @@
             tm.remove_column(column_name)
         self.assertEqual(tm.sensitivity, [])
 
-=======
->>>>>>> c86dd19a
 
 if __name__ == "__main__":
     unittest.main()